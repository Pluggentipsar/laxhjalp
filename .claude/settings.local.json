--- conflicted
+++ resolved
@@ -13,19 +13,7 @@
       "Bash(git commit:*)",
       "Bash(git push:*)",
       "Bash(git remote set-url:*)",
-      "Bash(npm install:*)",
-<<<<<<< HEAD
-      "Bash(wc:*)"
-=======
-      "Bash(find:*)",
-      "Bash(sort:*)",
-      "Bash(npm run test:run:*)",
-      "Bash(npx tsc:*)",
-      "Bash(npm run lint)",
-      "Bash(xargs:*)",
-      "Bash(cd:*)",
-      "Bash(grep:*)"
->>>>>>> cfb633e9
+      "Bash(npm install:*)"
     ],
     "deny": [],
     "ask": []
