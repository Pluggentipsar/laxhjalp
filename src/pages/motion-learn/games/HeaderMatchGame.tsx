import { useState, useEffect, useRef, useCallback } from 'react';
import { motion, AnimatePresence } from 'framer-motion';
import { ArrowLeft, Play, RefreshCw, Trophy, Heart, X, Zap } from 'lucide-react';
import { useNavigate } from 'react-router-dom';
import { useCombinedTracking } from '../../../hooks/useCombinedTracking';
import { Button } from '../../../components/common/Button';
import { Card } from '../../../components/common/Card';
import { Balloon } from './components/Balloon';
import { playGameSound } from './utils/sound';
import { getAllPackages } from '../../../services/wordPackageService';
import type { WordPackage } from '../../../types/motion-learn';

// Types specific to this game
interface GameBalloon {
    id: string;
    text: string;
    isCorrect: boolean;
    x: number; // 0-100
    y: number; // 0-100
    vx: number;
    vy: number;
    color: string;
    scale: number;
}

interface FeedbackItem {
    id: string;
    text: string;
    x: number;
    y: number;
    color: string;
}

export function HeaderMatchGame() {
    const navigate = useNavigate();

    // Game State
    const [gameState, setGameState] = useState<'idle' | 'playing' | 'paused' | 'gameover'>('idle');
    const [score, setScore] = useState(0);
    const [lives, setLives] = useState(3);
    const [level, setLevel] = useState(1);
    const [balloons, setBalloons] = useState<GameBalloon[]>([]);
    const [targetConcept, setTargetConcept] = useState<string>("");

    // Word Packages
    const [packages, setPackages] = useState<WordPackage[]>([]);
    const [selectedPackage, setSelectedPackage] = useState<WordPackage | null>(null);

    // Visual Feedback
    const [feedback, setFeedback] = useState<FeedbackItem[]>([]);
    const [combo, setCombo] = useState(0);

    // Tracking
    const noseRef = useRef<{ x: number, y: number } | null>(null);
    const noseCursorRef = useRef<HTMLDivElement>(null);

    const { videoRef, startCamera, stopCamera } = useCombinedTracking({
        onPoseResults: (results: any) => {
            if (!results.poseLandmarks) return;
            const nose = results.poseLandmarks[0]; // Landmark 0 is nose
            if (nose) {
                // Mirror x and store for game logic
                noseRef.current = { x: 1 - nose.x, y: nose.y };

                // Direct DOM manipulation for smooth cursor movement
                if (noseCursorRef.current) {
                    noseCursorRef.current.style.display = 'block';
                    noseCursorRef.current.style.left = `${(1 - nose.x) * 100}%`;
                    noseCursorRef.current.style.top = `${nose.y * 100}%`;
                }
            } else {
                noseRef.current = null;
                if (noseCursorRef.current) {
                    noseCursorRef.current.style.display = 'none';
                }
            }
        }
    });

    // Load word packages on mount
    useEffect(() => {
        const pkgs = getAllPackages();
        setPackages(pkgs);
        if (pkgs.length > 0) {
            setSelectedPackage(pkgs[0]);
        }
    }, []);

    // Show floating feedback text
    const showFeedback = useCallback((text: string, x: number, y: number, color: string) => {
        const id = Date.now().toString() + Math.random();
        setFeedback(prev => [...prev, { id, text, x, y, color }]);
        setTimeout(() => {
            setFeedback(prev => prev.filter(f => f.id !== id));
        }, 1000);
    }, []);

    // Game Loop Refs
<<<<<<< HEAD
    const requestRef = useRef<number | undefined>(undefined);
=======
    // Game Loop Refs
    const requestRef = useRef<number>(undefined);
>>>>>>> cfb633e9
    const stateRef = useRef({
        gameState: 'idle',
        balloons: [] as GameBalloon[],
        targetConcept: "",
        score: 0,
        lives: 3,
        level: 1,
        combo: 0
    });

    // Keep stateRef in sync
    useEffect(() => {
        stateRef.current.gameState = gameState;
        stateRef.current.balloons = balloons;
        stateRef.current.lives = lives;
        stateRef.current.score = score;
        stateRef.current.level = level;
        stateRef.current.combo = combo;
    }, [gameState, balloons, lives, score, level, combo]);

    // Fallback word pairs if no packages available
    const fallbackWordPairs = [
        { term: 'Cat', definition: 'Katt' },
        { term: 'Dog', definition: 'Hund' },
        { term: 'Sun', definition: 'Sol' },
        { term: 'Moon', definition: 'Måne' },
        { term: 'Red', definition: 'Röd' },
        { term: 'Blue', definition: 'Blå' },
        { term: 'House', definition: 'Hus' },
        { term: 'Tree', definition: 'Träd' },
    ];

    // Get word pairs from selected package or fallback
    const getWordPairs = useCallback(() => {
        if (selectedPackage && selectedPackage.words.length >= 3) {
            return selectedPackage.words.map(w => ({
                term: w.term,
                definition: w.definition
            }));
        }
        return fallbackWordPairs;
    }, [selectedPackage]);

    const spawnNewRound = useCallback(() => {
        const wordPairs = getWordPairs();
        const currentLevel = stateRef.current.level;

        // Pick random pair
        const pair = wordPairs[Math.floor(Math.random() * wordPairs.length)];
        setTargetConcept(pair.term); // Target: English term

        // Base speed - slower at start, increases with level
        const baseSpeed = 0.12 + (currentLevel * 0.03);

        // Create correct balloon - always green and slightly larger
        const correctBalloon: GameBalloon = {
            id: Math.random().toString(),
            text: pair.definition, // Match: Swedish definition
            isCorrect: true,
            x: Math.random() < 0.5 ? -15 : 115, // Left or Right start
            y: 25 + Math.random() * 50, // Random height 25-75%
            vx: 0, // Set later based on side
            vy: (Math.random() - 0.5) * 0.08, // Slight drift
            color: 'green',
            scale: 1.1 // Slightly larger
        };
        // Set direction towards center
        correctBalloon.vx = correctBalloon.x < 50 ? baseSpeed : -baseSpeed;

        // Number of distractors increases with level (1-4)
        const numDistractors = Math.min(1 + Math.floor(currentLevel / 2), 4);

        // Create distractor balloons
        const distractors = wordPairs
            .filter(p => p.term !== pair.term)
            .sort(() => 0.5 - Math.random())
            .slice(0, numDistractors)
            .map(p => ({
                id: Math.random().toString(),
                text: p.definition,
                isCorrect: false,
                x: Math.random() < 0.5 ? -15 : 115,
                y: 15 + Math.random() * 70,
                vx: 0,
                vy: (Math.random() - 0.5) * 0.08,
                color: ['red', 'blue', 'yellow', 'purple', 'orange', 'pink'][Math.floor(Math.random() * 6)],
                scale: 0.9 + Math.random() * 0.3
            }));

        // Distractor speed slightly slower than correct balloon
        const distractorSpeed = baseSpeed * 0.85;
        distractors.forEach(b => {
            b.vx = b.x < 50 ? distractorSpeed : -distractorSpeed;
        });

        setBalloons([correctBalloon, ...distractors]);
    }, [getWordPairs]);

    // Start/Stop Game
    const startGame = useCallback(() => {
        setScore(0);
        setLives(3);
        setLevel(1);
        setCombo(0);
        setBalloons([]);
        setFeedback([]);
        setGameState('playing');
        startCamera();
        // Small delay to let camera initialize
        setTimeout(() => spawnNewRound(), 500);
    }, [startCamera, spawnNewRound]);

    const quitGame = useCallback(() => {
        setGameState('idle');
        stopCamera();
        setFeedback([]);
        if (requestRef.current) cancelAnimationFrame(requestRef.current);
    }, [stopCamera]);

    // Game Loop
    const animate = useCallback((time: number) => {
        if (stateRef.current.gameState !== 'playing') return;

        // Update Balloons - create new objects to trigger React re-render
        let scoreChanged = false;
        let livesChanged = false;
        let levelChanged = false;
        let comboChanged = false;

        // 1. Physics & Movement - create new balloon objects with updated positions
        let currentBalloons = stateRef.current.balloons.map(b => {
            const floatAmount = 0.08 * Math.sin(time / 600 + parseFloat(b.id) * 100);
            const wobble = 0.03 * Math.cos(time / 300 + parseFloat(b.id) * 50);

            let newY = b.y + b.vy + floatAmount + wobble;
            let newVy = b.vy;

            // Keep balloons within vertical bounds
            if (newY < 15) newVy = Math.abs(b.vy) + 0.02;
            if (newY > 85) newVy = -Math.abs(b.vy) - 0.02;

            return {
                ...b,
                x: b.x + b.vx,
                y: newY,
                vy: newVy
            };
        });

        // 2. Collision Detection (Nose vs Balloon) - larger hit radius!
        if (noseRef.current) {
            const nosePx = { x: noseRef.current.x * 100, y: noseRef.current.y * 100 };

            currentBalloons = currentBalloons.filter(b => {
                // Balloon center is b.x, b.y. Increased hit radius for easier gameplay
                const dist = Math.hypot(nosePx.x - b.x, nosePx.y - b.y);
                const hitRadius = 12 * b.scale; // Scale affects hit radius

                if (dist < hitRadius) { // Hit!
                    if (b.isCorrect) {
                        playGameSound('correct');

                        // Combo system - more points for consecutive hits
                        const newCombo = stateRef.current.combo + 1;
                        const comboBonus = Math.min(newCombo - 1, 5) * 5; // Max +25 bonus
                        const points = 10 + comboBonus;

                        stateRef.current.score += points;
                        stateRef.current.combo = newCombo;
                        scoreChanged = true;
                        comboChanged = true;

                        // Show feedback with combo
                        if (newCombo > 1) {
                            showFeedback(`+${points} x${newCombo}`, b.x, b.y, 'text-green-400');
                        } else {
                            showFeedback(`+${points}`, b.x, b.y, 'text-green-400');
                        }

                        // Level up every 50 points
                        if (stateRef.current.score >= stateRef.current.level * 50) {
                            stateRef.current.level += 1;
                            levelChanged = true;
                            playGameSound('levelUp');
                            showFeedback(`Level ${stateRef.current.level}!`, 50, 50, 'text-yellow-400');
                        }

                        // Spawn new round after delay
                        setTimeout(spawnNewRound, 400);
                        return false; // Remove correct balloon
                    } else {
                        playGameSound('wrong');
                        stateRef.current.lives -= 1;
                        stateRef.current.combo = 0; // Reset combo on wrong hit
                        livesChanged = true;
                        comboChanged = true;
                        showFeedback('Fel!', b.x, b.y, 'text-red-500');
                        return false;
                    }
                }

                // Remove off-screen balloons that passed center significantly
                if ((b.vx > 0 && b.x > 115) || (b.vx < 0 && b.x < -15)) return false;

                return true;
            });
        }

        // Always update balloons state to trigger re-render with new positions
        setBalloons(currentBalloons);

        // Check if correct balloon was missed (no balloons left and no score)
        const hasCorrectBalloon = currentBalloons.some(b => b.isCorrect);
        if (!hasCorrectBalloon && currentBalloons.length === 0 && !scoreChanged) {
            // Missed the correct balloon - reset combo but don't lose life
            stateRef.current.combo = 0;
            comboChanged = true;
            spawnNewRound();
        }

        if (scoreChanged) setScore(stateRef.current.score);
        if (levelChanged) setLevel(stateRef.current.level);
        if (comboChanged) setCombo(stateRef.current.combo);
        if (livesChanged) {
            setLives(stateRef.current.lives);
            if (stateRef.current.lives <= 0) {
                playGameSound('gameover');
                setGameState('gameover');
            }
        }

        requestRef.current = requestAnimationFrame(animate);
    }, [spawnNewRound, showFeedback]);

    useEffect(() => {
        if (gameState === 'playing') {
            requestRef.current = requestAnimationFrame(animate);
        }
        return () => {
            if (requestRef.current) cancelAnimationFrame(requestRef.current);
        };
    }, [gameState, animate]);


    return (
        <div className="relative min-h-screen bg-gray-900 overflow-hidden font-sans select-none">

            {/* Video Background - Full screen, semi-transparent */}
            <video
                ref={videoRef}
                className="absolute inset-0 w-full h-full object-cover opacity-60"
                style={{ transform: 'scaleX(-1)' }}
                autoPlay
                playsInline
                muted
            />

            {/* Gradient overlay for better balloon visibility */}
            <div className="absolute inset-0 bg-gradient-to-b from-sky-500/30 via-transparent to-green-500/30 pointer-events-none" />

            {/* HUD */}
            {gameState === 'playing' && (
                <div className="absolute top-0 left-0 right-0 p-4 z-30 flex justify-between items-start">
                    {/* Stats */}
                    <div className="bg-black/70 backdrop-blur px-6 py-3 rounded-2xl border border-white/20">
                        <div className="flex gap-6 text-xl font-bold text-white">
                            <div className="flex items-center gap-2">
                                <Trophy className="text-yellow-400 w-6 h-6" />
                                <span>{score}</span>
                            </div>
                            <div className="flex items-center gap-2">
                                <Heart className="text-red-500 w-6 h-6" />
                                <span>{lives}</span>
                            </div>
                            <div className="flex items-center gap-2 text-purple-400">
                                <Zap className="w-6 h-6" />
                                <span>Lvl {level}</span>
                            </div>
                        </div>
                        {combo > 1 && (
                            <div className="text-center text-orange-400 font-bold text-sm animate-pulse mt-1">
                                Combo x{combo}!
                            </div>
                        )}
                    </div>

                    {/* Quit button */}
                    <Button
                        variant="ghost"
                        size="sm"
                        onClick={quitGame}
                        className="bg-red-500/80 hover:bg-red-600 text-white"
                    >
                        <X className="h-5 w-5 mr-1" />
                        Avsluta
                    </Button>
                </div>
            )}

            {/* Game Area */}
            {gameState === 'playing' && (
                <div className="absolute inset-0 z-10 pointer-events-none">
                    {/* Target Word - Top Center */}
                    <div className="absolute top-20 left-1/2 -translate-x-1/2 text-center">
                        <div className="bg-black/60 backdrop-blur-md rounded-2xl px-10 py-5 border-2 border-white/30">
                            <p className="text-lg text-white/70 font-medium mb-2">Hitta översättningen för:</p>
                            <h1 className="text-6xl font-black text-white drop-shadow-[0_4px_8px_rgba(0,0,0,0.8)] tracking-wider">
                                {targetConcept}
                            </h1>
                        </div>
                    </div>

                    {/* Instruction at bottom */}
                    <div className="absolute bottom-8 left-1/2 -translate-x-1/2">
                        <div className="bg-black/50 backdrop-blur px-6 py-2 rounded-full">
                            <p className="text-white/80 text-lg font-medium">Rör huvudet för att träffa rätt ballong!</p>
                        </div>
                    </div>

                    {/* Balloons */}
                    <AnimatePresence>
                        {balloons.map(b => (
                            <Balloon
                                key={b.id}
                                x={b.x}
                                y={b.y}
                                text={b.text}
                                color={b.color}
                                scale={b.scale}
                            />
                        ))}
                    </AnimatePresence>

                    {/* Floating Feedback Text */}
                    <AnimatePresence>
                        {feedback.map(item => (
                            <motion.div
                                key={item.id}
                                initial={{ opacity: 1, y: 0, scale: 0.5 }}
                                animate={{ opacity: 0, y: -80, scale: 2 }}
                                exit={{ opacity: 0 }}
                                transition={{ duration: 1, ease: "easeOut" }}
                                className={`absolute font-black text-5xl ${item.color} drop-shadow-[0_2px_10px_rgba(0,0,0,0.8)] pointer-events-none`}
                                style={{
                                    left: `${item.x}%`,
                                    top: `${item.y}%`,
                                    transform: 'translate(-50%, -50%)'
                                }}
                            >
                                {item.text}
                            </motion.div>
                        ))}
                    </AnimatePresence>

                    {/* Main User Cursor (Nose) - Large and visible */}
                    <div
                        ref={noseCursorRef}
                        className="absolute w-16 h-16 rounded-full border-4 border-yellow-400 bg-yellow-400/40 shadow-[0_0_40px_rgba(250,204,21,0.8)] z-50 hidden pointer-events-none"
                        style={{ transform: 'translate(-50%, -50%)' }}
                    >
                        {/* Pulsing ring effect */}
                        <div className="absolute inset-0 rounded-full border-4 border-yellow-300 animate-ping opacity-50" />

                        {/* Center dot */}
                        <div className="absolute inset-0 flex items-center justify-center">
                            <div className="w-4 h-4 bg-yellow-400 rounded-full shadow-lg" />
                        </div>
                    </div>
                </div>
            )}

            {/* Start Screen */}
            {gameState === 'idle' && (
                <div className="absolute inset-0 z-50 flex items-center justify-center bg-black/60 backdrop-blur-sm">
                    <Card className="p-8 text-center max-w-md w-full bg-white/95 shadow-2xl mx-4">
                        <h1 className="text-4xl font-black text-transparent bg-clip-text bg-gradient-to-r from-blue-600 to-sky-400 mb-4">
                            Header Match
                        </h1>
                        <p className="text-gray-600 mb-6">
                            Styr med huvudet! Flytta näsan till rätt ballong som matchar ordet.
                            <br />
                            <span className="text-sm text-gray-400 mt-2 block">Se till att kameran ser ditt ansikte väl.</span>
                        </p>

                        {/* Package Selection */}
                        {packages.length > 0 && (
                            <div className="mb-6">
                                <h3 className="text-sm font-semibold text-gray-700 mb-2">Välj ordpaket:</h3>
                                <div className="max-h-32 overflow-y-auto space-y-1 border rounded-lg p-2 bg-gray-50">
                                    {packages.map(pkg => (
                                        <button
                                            key={pkg.id}
                                            onClick={() => setSelectedPackage(pkg)}
                                            className={`w-full p-2 rounded text-left text-sm transition-colors ${
                                                selectedPackage?.id === pkg.id
                                                    ? 'bg-blue-500 text-white'
                                                    : 'bg-white hover:bg-gray-100 text-gray-700'
                                            }`}
                                        >
                                            {pkg.name} ({pkg.words.length} ord)
                                        </button>
                                    ))}
                                </div>
                            </div>
                        )}

                        <Button
                            size="lg"
                            onClick={startGame}
                            className="w-full text-xl py-6 bg-gradient-to-r from-blue-600 to-sky-400 hover:scale-105 transition-transform shadow-lg"
                        >
                            <Play className="mr-3 h-6 w-6" />
                            Starta Spel
                        </Button>
                        <div className="mt-4 flex justify-center">
                            <Button variant="ghost" onClick={() => navigate('/motion-learn')}>
                                <ArrowLeft className="mr-2 h-4 w-4" />
                                Tillbaka
                            </Button>
                        </div>
                    </Card>
                </div>
            )}

            {/* Game Over Screen */}
            {gameState === 'gameover' && (
                <div className="absolute inset-0 z-50 flex items-center justify-center bg-black/80 backdrop-blur-md">
                    <Card className="p-10 text-center max-w-md w-full bg-white shadow-2xl border-4 border-yellow-400 mx-4">
                        <Trophy className="w-16 h-16 text-yellow-500 mx-auto mb-4" />
                        <h2 className="text-3xl font-bold text-gray-900 mb-2">Bra jobbat!</h2>
                        <div className="text-5xl font-black text-blue-600 mb-2">{score}</div>
                        <div className="text-gray-400 mb-4">poäng • Level {level}</div>

                        <div className="flex flex-col gap-3">
                            <Button size="lg" onClick={startGame} className="bg-green-500 hover:bg-green-600">
                                <RefreshCw className="mr-2 h-5 w-5" />
                                Spela Igen
                            </Button>
                            <Button variant="outline" onClick={() => { quitGame(); navigate('/motion-learn'); }}>
                                Tillbaka till Motion Learn
                            </Button>
                        </div>
                    </Card>
                </div>
            )}

        </div>
    );
}<|MERGE_RESOLUTION|>--- conflicted
+++ resolved
@@ -96,12 +96,8 @@
     }, []);
 
     // Game Loop Refs
-<<<<<<< HEAD
-    const requestRef = useRef<number | undefined>(undefined);
-=======
     // Game Loop Refs
-    const requestRef = useRef<number>(undefined);
->>>>>>> cfb633e9
+    const requestRef = useRef<number>();
     const stateRef = useRef({
         gameState: 'idle',
         balloons: [] as GameBalloon[],
